--- conflicted
+++ resolved
@@ -59,29 +59,6 @@
             ret[uuid].append(eventdata)
     return ret
 
-<<<<<<< HEAD
-=======
-# Class for static variables/fields.
-
-
-class MBARI_Data:
-    # Maps the attribute names to their types, written as strings.
-    attribute_types = {'class_index': 'number',
-                       'class_name': 'text',
-                       'confidence': 'number',
-                       'occlusion': 'number',
-                       'surprise': 'number',
-                       'uuid': 'text'}
-    # Whether this attribute can be changed over the sequence.
-    attribute_mutability = {'class_index': 'False',
-                            'class_name': 'False',
-                            'confidence': 'True',
-                            'occlusion': 'True',
-                            'surprise': 'True',
-                            'uuid': 'False'}
-
-
->>>>>>> 6e1c80f1
 def build_sub_element(parent: ET.Element, name: str, text="",  attrib={}) -> ET.Element:
     """ Builds an XML SubElement with the given parent, name, and text.
     """
